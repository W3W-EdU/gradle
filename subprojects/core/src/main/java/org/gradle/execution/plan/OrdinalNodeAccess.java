/*
 * Copyright 2021 the original author or authors.
 *
 * Licensed under the Apache License, Version 2.0 (the "License");
 * you may not use this file except in compliance with the License.
 * You may obtain a copy of the License at
 *
 *      http://www.apache.org/licenses/LICENSE-2.0
 *
 * Unless required by applicable law or agreed to in writing, software
 * distributed under the License is distributed on an "AS IS" BASIS,
 * WITHOUT WARRANTIES OR CONDITIONS OF ANY KIND, either express or implied.
 * See the License for the specific language governing permissions and
 * limitations under the License.
 */

package org.gradle.execution.plan;

import javax.annotation.Nullable;
<<<<<<< HEAD
import java.util.IdentityHashMap;
=======
import java.util.ArrayList;
import java.util.List;
>>>>>>> a2594821
import java.util.Map;
import java.util.stream.Stream;

import static com.google.common.collect.Streams.concat;

/**
 * A factory for creating and accessing ordinal nodes
 */
public class OrdinalNodeAccess {
<<<<<<< HEAD
    private final OrdinalGroupFactory ordinalGroups;
    private final IdentityHashMap<OrdinalGroup, OrdinalNode> destroyerLocationNodes = new IdentityHashMap<>();
    private final IdentityHashMap<OrdinalGroup, OrdinalNode> producerLocationNodes = new IdentityHashMap<>();

    public OrdinalNodeAccess(OrdinalGroupFactory ordinalGroups) {
        this.ordinalGroups = ordinalGroups;
    }
=======
    private final List<OrdinalGroup> groups = new ArrayList<>();
    private final Map<OrdinalGroup, OrdinalNode> destroyerLocationNodes = Maps.newHashMap();
    private final Map<OrdinalGroup, OrdinalNode> producerLocationNodes = Maps.newHashMap();
>>>>>>> a2594821

    OrdinalNode getOrCreateDestroyableLocationNode(OrdinalGroup ordinal) {
        return destroyerLocationNodes.computeIfAbsent(ordinal, this::createDestroyerLocationNode);
    }

    OrdinalNode getOrCreateOutputLocationNode(OrdinalGroup ordinal) {
        return producerLocationNodes.computeIfAbsent(ordinal, this::createProducerLocationNode);
    }

<<<<<<< HEAD
    Stream<OrdinalNode> getAllNodes() {
        return concat(destroyerLocationNodes.values().stream(), producerLocationNodes.values().stream());
=======
    List<OrdinalGroup> getAllGroups() {
        return groups;
    }

    List<OrdinalNode> getAllNodes() {
        return Streams.concat(destroyerLocationNodes.values().stream(), producerLocationNodes.values().stream()).collect(Collectors.toList());
>>>>>>> a2594821
    }

    /**
     * Create relationships between the ordinal nodes such that destroyer ordinals cannot complete until all preceding producer
     * ordinals have completed (and vice versa).  This ensures that an ordinal does not complete early simply because the nodes in
     * the ordinal group it represents have no explicit dependencies.
     */
    void createInterNodeRelationships() {
        createInterNodeRelationshipsFor(destroyerLocationNodes);
        createInterNodeRelationshipsFor(producerLocationNodes);
    }

    private void createInterNodeRelationshipsFor(Map<OrdinalGroup, OrdinalNode> nodes) {
        nodes.forEach((ordinal, node) -> {
            for (int i = 0; i < ordinal.getOrdinal(); i++) {
                Node precedingNode = nodes.get(group(i));
                if (precedingNode != null) {
                    node.addDependencySuccessor(precedingNode);
                }
            }
        });
    }

    private OrdinalNode createDestroyerLocationNode(OrdinalGroup ordinal) {
        return createOrdinalNode(OrdinalNode.Type.DESTROYER, ordinal);
    }

    private OrdinalNode createProducerLocationNode(OrdinalGroup ordinal) {
        return createOrdinalNode(OrdinalNode.Type.PRODUCER, ordinal);
    }

    private OrdinalNode createOrdinalNode(OrdinalNode.Type type, OrdinalGroup ordinal) {
        OrdinalNode ordinalNode = new OrdinalNode(type, ordinal);
        ordinalNode.require();
        return ordinalNode;
    }

    public OrdinalGroup group(int ordinal) {
<<<<<<< HEAD
        return ordinalGroups.group(ordinal);
=======
        if (ordinal > groups.size()) {
            throw new IllegalArgumentException("Unexpected group requested");
        } else if (ordinal == groups.size()) {
            groups.add(new OrdinalGroup(ordinal));
        }
        return groups.get(ordinal);
>>>>>>> a2594821
    }

    @Nullable
    public Node getPrecedingProducerLocationNode(OrdinalGroup ordinal) {
        if (ordinal.getOrdinal() == 0) {
            return null;
        } else {
            return getOrCreateOutputLocationNode(group(ordinal.getOrdinal() - 1));
        }
    }

    @Nullable
    public Node getPrecedingDestroyerLocationNode(OrdinalGroup ordinal) {
        if (ordinal.getOrdinal() == 0) {
            return null;
        } else {
            return getOrCreateDestroyableLocationNode(group(ordinal.getOrdinal() - 1));
        }
    }

    public void reset() {
        groups.clear();
        destroyerLocationNodes.clear();
        producerLocationNodes.clear();
    }
}<|MERGE_RESOLUTION|>--- conflicted
+++ resolved
@@ -17,12 +17,8 @@
 package org.gradle.execution.plan;
 
 import javax.annotation.Nullable;
-<<<<<<< HEAD
+import java.util.List;
 import java.util.IdentityHashMap;
-=======
-import java.util.ArrayList;
-import java.util.List;
->>>>>>> a2594821
 import java.util.Map;
 import java.util.stream.Stream;
 
@@ -32,7 +28,6 @@
  * A factory for creating and accessing ordinal nodes
  */
 public class OrdinalNodeAccess {
-<<<<<<< HEAD
     private final OrdinalGroupFactory ordinalGroups;
     private final IdentityHashMap<OrdinalGroup, OrdinalNode> destroyerLocationNodes = new IdentityHashMap<>();
     private final IdentityHashMap<OrdinalGroup, OrdinalNode> producerLocationNodes = new IdentityHashMap<>();
@@ -40,11 +35,6 @@
     public OrdinalNodeAccess(OrdinalGroupFactory ordinalGroups) {
         this.ordinalGroups = ordinalGroups;
     }
-=======
-    private final List<OrdinalGroup> groups = new ArrayList<>();
-    private final Map<OrdinalGroup, OrdinalNode> destroyerLocationNodes = Maps.newHashMap();
-    private final Map<OrdinalGroup, OrdinalNode> producerLocationNodes = Maps.newHashMap();
->>>>>>> a2594821
 
     OrdinalNode getOrCreateDestroyableLocationNode(OrdinalGroup ordinal) {
         return destroyerLocationNodes.computeIfAbsent(ordinal, this::createDestroyerLocationNode);
@@ -54,17 +44,12 @@
         return producerLocationNodes.computeIfAbsent(ordinal, this::createProducerLocationNode);
     }
 
-<<<<<<< HEAD
+    List<OrdinalGroup> getAllGroups() {
+        return ordinalGroups.getAllGroups();
+    }
+
     Stream<OrdinalNode> getAllNodes() {
         return concat(destroyerLocationNodes.values().stream(), producerLocationNodes.values().stream());
-=======
-    List<OrdinalGroup> getAllGroups() {
-        return groups;
-    }
-
-    List<OrdinalNode> getAllNodes() {
-        return Streams.concat(destroyerLocationNodes.values().stream(), producerLocationNodes.values().stream()).collect(Collectors.toList());
->>>>>>> a2594821
     }
 
     /**
@@ -103,16 +88,7 @@
     }
 
     public OrdinalGroup group(int ordinal) {
-<<<<<<< HEAD
         return ordinalGroups.group(ordinal);
-=======
-        if (ordinal > groups.size()) {
-            throw new IllegalArgumentException("Unexpected group requested");
-        } else if (ordinal == groups.size()) {
-            groups.add(new OrdinalGroup(ordinal));
-        }
-        return groups.get(ordinal);
->>>>>>> a2594821
     }
 
     @Nullable
@@ -134,7 +110,7 @@
     }
 
     public void reset() {
-        groups.clear();
+        ordinalGroups.reset();
         destroyerLocationNodes.clear();
         producerLocationNodes.clear();
     }
