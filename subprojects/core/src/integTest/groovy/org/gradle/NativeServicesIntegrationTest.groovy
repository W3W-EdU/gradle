--- conflicted
+++ resolved
@@ -59,13 +59,9 @@
     @ToBeImplemented("https://github.com/gradle/gradle/issues/28203")
     def "native services are #description with systemProperties == #systemProperties"() {
         given:
-<<<<<<< HEAD
         // We set Gradle User Home to a different temporary directory that is outside
         // a project dir to avoid file lock issues on Windows due to native services being loaded
         executer.withGradleUserHomeDir(tmpDir.testDirectory).withNoExplicitNativeServicesDir()
-=======
-        executer.requireOwnGradleUserHomeDir("To not reuse native services").withNoExplicitNativeServicesDir()
->>>>>>> 11571c35
         nativeDir = new File(executer.gradleUserHomeDir, 'native')
         executer.withArguments(systemProperties.collect { it.toString() })
         buildFile << """
