--- conflicted
+++ resolved
@@ -55,7 +55,7 @@
         """
 
         when:
-        run("tasks", "--info")
+        run("tasks")
 
         then:
         gradleUserHomeOutput("original/buildSrc.jar").exists()
@@ -104,32 +104,6 @@
         allTransformsFor("commons-lang3-3.8.1.jar") ==~ ["InstrumentationAnalysisTransform", "MergeInstrumentationAnalysisTransform", "ExternalDependencyInstrumentingArtifactTransform"]
         gradleUserHomeOutputs("original/commons-lang3-3.8.1.jar").isEmpty()
         gradleUserHomeOutput("instrumented/instrumented-commons-lang3-3.8.1.jar").exists()
-    }
-
-    def "should merge class hierarchies"() {
-        given:
-        requireOwnGradleUserHomeDir()
-        multiProjectJavaBuild("subproject") {
-            file("$it/impl/src/main/java/A.java") << "public class A extends B {}"
-            file("$it/api/src/main/java/B.java") << "public class B {}"
-        }
-        buildFile << """
-            buildscript {
-                dependencies {
-                    // Add them as separate jars
-                    classpath(files("./subproject/impl/build/libs/impl-1.0.jar"))
-                    classpath(files("./subproject/api/build/libs/api-1.0.jar"))
-                }
-            }
-        """
-
-        when:
-        executer.inDirectory(file("subproject")).withTasks("jar").run()
-        run("tasks")
-
-        then:
-        gradleUserHomeOutput("instrumented/impl-1.0.jar").exists()
-        gradleUserHomeOutput("instrumented/api-1.0.jar").exists()
     }
 
     def "directories should be instrumented"() {
@@ -163,7 +137,80 @@
         ]
     }
 
-<<<<<<< HEAD
+    def "order of entries in the effective classpath stays the same as in the original classpath"() {
+        given:
+        withIncludedBuild()
+        mavenRepo.module("org", "commons", "3.2.1").publish()
+        buildFile << """
+            import java.nio.file.Paths
+
+            buildscript {
+                repositories {
+                    maven { url "${mavenRepo.uri}" }
+                }
+                dependencies {
+                    classpath "${first[0]}"
+                    classpath "${second[0]}"
+                }
+            }
+
+            Thread.currentThread().getContextClassLoader().getURLs()
+                .eachWithIndex { artifact, idx -> println "classpath[\$idx]==\${Paths.get(artifact.toURI()).toFile().name}" }
+        """
+
+        when:
+        run("help")
+
+        then:
+        outputContains("classpath[0]==${first[1]}")
+        outputContains("classpath[1]==${second[1]}")
+
+        where:
+        first                                      | second
+        ["org.test:included", "included-1.0.jar"]  | ["org:commons:3.2.1", "commons-3.2.1.jar"]
+        ["org:commons:3.2.1", "commons-3.2.1.jar"] | ["org.test:included", "included-1.0.jar"]
+    }
+
+    @Issue("https://github.com/gradle/gradle/issues/28114")
+    def "buildSrc can monkey patch external plugins even after instrumentation"() {
+        given:
+        withExternalPlugin("myPlugin", "my.plugin") {
+            """throw new RuntimeException("A bug in a plugin");"""
+        }
+        withBuildSrc()
+        file("buildSrc/src/main/java/test/gradle/MyPlugin.java") << """
+            package test.gradle;
+            import org.gradle.api.Plugin;
+            import org.gradle.api.Project;
+
+            public class MyPlugin implements Plugin<Project> {
+                public void apply(Project project) {
+                    System.out.println("MyPlugin patched from buildSrc");
+                }
+            }
+        """
+        settingsFile << """
+            pluginManagement {
+                repositories {
+                    maven { url "${mavenRepo.uri}" }
+                }
+            }
+
+        """
+        buildFile << """
+            plugins {
+                id("my.plugin") version "1.0"
+            }
+        """
+
+        when:
+        executer.inDirectory(file("external-plugin")).withTasks("publish").run()
+        run("help")
+
+        then:
+        outputContains("MyPlugin patched from buildSrc")
+    }
+
     def "classpath can contain non-existing file"() {
         given:
         executer.requireOwnGradleUserHomeDir()
@@ -305,8 +352,8 @@
         run("tasks", "-D$GENERATE_CLASS_HIERARCHY_WITHOUT_UPGRADES_PROPERTY=true")
 
         then:
-        gradleUserHomeOutputs("instrumented/api-1.0.jar").size() == 1
-        gradleUserHomeOutputs("instrumented/impl-1.0.jar").size() == 1
+        gradleUserHomeOutputs("instrumented/instrumented-api-1.0.jar").size() == 1
+        gradleUserHomeOutputs("instrumented/instrumented-impl-1.0.jar").size() == 1
 
         when:
         file("subproject/api/src/main/java/B.java").text = "import org.gradle.C; public class B extends C {}"
@@ -315,8 +362,8 @@
         run("tasks", "-D$GENERATE_CLASS_HIERARCHY_WITHOUT_UPGRADES_PROPERTY=true")
 
         then:
-        gradleUserHomeOutputs("instrumented/api-1.0.jar").size() == 2
-        gradleUserHomeOutputs("instrumented/impl-1.0.jar").size() == 2
+        gradleUserHomeOutputs("instrumented/instrumented-api-1.0.jar").size() == 2
+        gradleUserHomeOutputs("instrumented/instrumented-impl-1.0.jar").size() == 2
     }
 
     def "should not re-instrument jar if classpath changes but class doesn't extend Gradle core class"() {
@@ -333,82 +380,16 @@
                     classpath(files("./subproject/impl/build/libs/impl-1.0.jar"))
                     classpath(files("./subproject/api/build/libs/api-1.0.jar"))
                 }
-=======
-    def "order of entries in the effective classpath stays the same as in the original classpath"() {
-        given:
-        withIncludedBuild()
-        mavenRepo.module("org", "commons", "3.2.1").publish()
-        buildFile << """
-            import java.nio.file.Paths
-
-            buildscript {
-                repositories {
-                    maven { url "${mavenRepo.uri}" }
-                }
-                dependencies {
-                    classpath "${first[0]}"
-                    classpath "${second[0]}"
-                }
-            }
-
-            Thread.currentThread().getContextClassLoader().getURLs()
-                .eachWithIndex { artifact, idx -> println "classpath[\$idx]==\${Paths.get(artifact.toURI()).toFile().name}" }
-        """
-
-        when:
-        run("help")
-
-        then:
-        outputContains("classpath[0]==${first[1]}")
-        outputContains("classpath[1]==${second[1]}")
-
-        where:
-        first                                      | second
-        ["org.test:included", "included-1.0.jar"]  | ["org:commons:3.2.1", "commons-3.2.1.jar"]
-        ["org:commons:3.2.1", "commons-3.2.1.jar"] | ["org.test:included", "included-1.0.jar"]
-    }
-
-    @Issue("https://github.com/gradle/gradle/issues/28114")
-    def "buildSrc can monkey patch external plugins even after instrumentation"() {
-        given:
-        withExternalPlugin("myPlugin", "my.plugin") {
-            """throw new RuntimeException("A bug in a plugin");"""
-        }
-        withBuildSrc()
-        file("buildSrc/src/main/java/test/gradle/MyPlugin.java") << """
-            package test.gradle;
-            import org.gradle.api.Plugin;
-            import org.gradle.api.Project;
-
-            public class MyPlugin implements Plugin<Project> {
-                public void apply(Project project) {
-                    System.out.println("MyPlugin patched from buildSrc");
-                }
-            }
-        """
-        settingsFile << """
-            pluginManagement {
-                repositories {
-                    maven { url "${mavenRepo.uri}" }
-                }
-            }
-
-        """
-        buildFile << """
-            plugins {
-                id("my.plugin") version "1.0"
->>>>>>> dcb7ba75
-            }
-        """
-
-        when:
-<<<<<<< HEAD
+            }
+        """
+
+        when:
         executer.inDirectory(file("subproject")).withTasks("jar").run()
         run("tasks", "-D$GENERATE_CLASS_HIERARCHY_WITHOUT_UPGRADES_PROPERTY=true")
 
         then:
-        gradleUserHomeOutputs("instrumented/api-1.0.jar").size() == 1
-        gradleUserHomeOutputs("instrumented/impl-1.0.jar").size() == 1
+        gradleUserHomeOutputs("instrumented/instrumented-api-1.0.jar").size() == 1
+        gradleUserHomeOutputs("instrumented/instrumented-impl-1.0.jar").size() == 1
 
         when:
         file("subproject/api/src/main/java/B.java").text = "public class B extends C {}"
@@ -417,15 +398,8 @@
         run("tasks", "-D$GENERATE_CLASS_HIERARCHY_WITHOUT_UPGRADES_PROPERTY=true")
 
         then:
-        gradleUserHomeOutputs("instrumented/api-1.0.jar").size() == 2
-        gradleUserHomeOutputs("instrumented/impl-1.0.jar").size() == 1
-=======
-        executer.inDirectory(file("external-plugin")).withTasks("publish").run()
-        run("help")
-
-        then:
-        outputContains("MyPlugin patched from buildSrc")
->>>>>>> dcb7ba75
+        gradleUserHomeOutputs("instrumented/instrumented-api-1.0.jar").size() == 2
+        gradleUserHomeOutputs("instrumented/instrumented-impl-1.0.jar").size() == 1
     }
 
     def withBuildSrc() {
@@ -448,7 +422,6 @@
         """
     }
 
-<<<<<<< HEAD
     def javaBuild(String projectName = "included", Action<String> init) {
         file("$projectName/build.gradle") << """
             plugins {
@@ -491,7 +464,8 @@
             include("$apiProjectName", "$implProjectName")
         """
         init(rootName)
-=======
+    }
+
     def withExternalPlugin(String name, String pluginId, Supplier<String> implementationBody = {}) {
         def implementationClass = name.capitalize()
         def folderName = "external-plugin"
@@ -533,7 +507,6 @@
             }
         """
         file("$folderName/settings.gradle") << "rootProject.name = '$folderName'"
->>>>>>> dcb7ba75
     }
 
     List<String> allTransformsFor(String fileName) {
