--- conflicted
+++ resolved
@@ -88,12 +88,8 @@
         "3.12.6",
         "3.13",
         "3.13.1",
-<<<<<<< HEAD
-        "3.13.2"
-=======
         "3.13.2",
         "3.13.3"
->>>>>>> edad79d8
     ]
 
     private static final VersionNumber FIRST_VERSION_SUPPORTING_CONFIGURATION_CACHE = VersionNumber.parse("3.4")
