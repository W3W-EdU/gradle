--- conflicted
+++ resolved
@@ -166,15 +166,7 @@
         }
     }
 
-<<<<<<< HEAD
-    public void resolveModuleArtifacts(ComponentMetaData component, ArtifactResolveContext context, BuildableArtifactSetResolveResult result) {
-        localResolveModuleArtifacts(component, context, result);
-    }
-
     private Set<ModuleVersionArtifactMetaData> getCandidateArtifacts(ModuleVersionMetaData module, Class<? extends SoftwareArtifact> artifactType) {
-=======
-    private Set<ModuleVersionArtifactMetaData> doGetCandidateArtifacts(ModuleVersionMetaData module, Class<? extends SoftwareArtifact> artifactType) {
->>>>>>> 865967d7
         if (artifactType == ComponentMetaDataArtifact.class) {
             Artifact metadataArtifact = module.getDescriptor().getMetadataArtifact();
             return ImmutableSet.of(module.artifact(metadataArtifact));
