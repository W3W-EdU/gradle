--- conflicted
+++ resolved
@@ -17,13 +17,14 @@
             ]
         },
         {
-<<<<<<< HEAD
             "type": "org.gradle.api.AntBuilder",
             "member": "Class org.gradle.api.AntBuilder",
             "acceptation": "We are now basing our AntBuilder on the non-deprecated groovy.ant.AntBuilder instead of the deprecated groovy.util.AntBuilder",
             "changes": [
                 "Abstract method has been added in implemented interface"
-=======
+            ]
+        },
+        {
             "type": "org.gradle.api.tasks.diagnostics.DependencyInsightReportTask",
             "member": "Method org.gradle.api.tasks.diagnostics.DependencyInsightReportTask.setLegacyShowSinglePathToDependency(boolean)",
             "acceptation": "Method is deprecated for removal",
@@ -46,7 +47,6 @@
             "acceptation": "Method always could return null",
             "changes": [
                 "From non-null returning to null returning breaking change"
->>>>>>> 6e6b5e78
             ]
         }
     ]
