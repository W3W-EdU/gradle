--- conflicted
+++ resolved
@@ -50,13 +50,8 @@
     get() = withConvention(GroovySourceSet::class) { groovy }
 
 
-<<<<<<< HEAD
-val SourceSet.allGroovy: SourceDirectorySet
-    get() = withConvention(GroovySourceSet::class) { allGroovy }
-=======
 fun Project.idea(configure: IdeaModel.() -> Unit): Unit =
     extensions.configure("idea", configure)
 
 fun Project.eclipse(configure: EclipseModel.() -> Unit): Unit =
-    extensions.configure("eclipse", configure)
->>>>>>> 461de134
+    extensions.configure("eclipse", configure)