--- conflicted
+++ resolved
@@ -482,11 +482,7 @@
                 installations.collect { locationFor(it) } as Set<InstallationLocation>
             }
         }
-<<<<<<< HEAD
-        def registry = new JavaInstallationRegistry([supplier], detector, new TestBuildOperationRunner(), OperatingSystem.current(), new NoOpProgressLoggerFactory()) {
-=======
-        def registry = new JavaInstallationRegistry([supplier], detector, new TestBuildOperationExecutor(), OperatingSystem.current(), new NoOpProgressLoggerFactory(), new JvmInstallationProblemReporter()) {
->>>>>>> d6dbdf0e
+        def registry = new JavaInstallationRegistry([supplier], detector, new TestBuildOperationRunner(), OperatingSystem.current(), new NoOpProgressLoggerFactory(), new JvmInstallationProblemReporter()) {
             @Override
             boolean installationExists(InstallationLocation installationLocation) {
                 return true
@@ -505,11 +501,7 @@
     }
 
     private InstallationLocation locationFor(String version) {
-<<<<<<< HEAD
-        return new InstallationLocation(new File("/path/${version}").absoluteFile, "test")
-=======
         return InstallationLocation.userDefined(new File("/path/${version}").absoluteFile, "test")
->>>>>>> d6dbdf0e
     }
 
     private JavaToolchainQueryService createQueryService(
