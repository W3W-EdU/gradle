/*
 * Copyright 2022 the original author or authors.
 *
 * Licensed under the Apache License, Version 2.0 (the "License");
 * you may not use this file except in compliance with the License.
 * You may obtain a copy of the License at
 *
 *      http://www.apache.org/licenses/LICENSE-2.0
 *
 * Unless required by applicable law or agreed to in writing, software
 * distributed under the License is distributed on an "AS IS" BASIS,
 * WITHOUT WARRANTIES OR CONDITIONS OF ANY KIND, either express or implied.
 * See the License for the specific language governing permissions and
 * limitations under the License.
 */

package org.gradle.jvm.toolchain

import org.gradle.integtests.fixtures.AbstractIntegrationSpec
import org.gradle.test.fixtures.file.TestFile
import org.gradle.test.fixtures.server.http.HttpServer
import org.junit.Rule

import static JavaToolchainDownloadUtil.applyToolchainResolverPlugin
import static JavaToolchainDownloadUtil.singleUrlResolverCode
import static org.gradle.jvm.toolchain.JavaToolchainDownloadUtil.DEFAULT_PLUGIN

class JavaToolchainDownloadSpiAuthenticationIntegrationTest extends AbstractIntegrationSpec {

    @Rule
    HttpServer server

    TestFile toolchainArchive
    URI archiveUri

    def setup() {
        toolchainArchive = createZip('toolchain.zip') {
            file 'content.txt'
        }

        server.start()

        archiveUri = server.uri.resolve("/path/toolchain.zip")
    }

    def "can download without authentication"() {
        settingsFile << """
            ${applyToolchainResolverPlugin("CustomToolchainResolver", singleUrlResolverCode(archiveUri))}
        """

        buildFile << """
            apply plugin: "java"

            java {
                toolchain {
                    languageVersion = JavaLanguageVersion.of(99)
                    vendor = JvmVendorSpec.matching("exotic")
                }
            }
        """

        file("src/main/java/Foo.java") << "public class Foo {}"

        server.expectHead("/path/toolchain.zip", toolchainArchive)
        server.expectGet("/path/toolchain.zip", toolchainArchive)

        when:
        failure = executer
                .withTasks("compileJava")
                .requireOwnGradleUserHomeDir()
                .withToolchainDownloadEnabled()
                .runWithFailure()

        then:
        failure.assertHasDescription("Could not determine the dependencies of task ':compileJava'.")
               .assertHasCause("Could not resolve all dependencies for configuration ':compileClasspath'.")
               .assertHasCause("Failed to calculate the value of task ':compileJava' property 'javaCompiler'.")
<<<<<<< HEAD
               .assertHasCause("Unable to download toolchain matching the requirements ({languageVersion=99, vendor=matching('exotic'), implementation=VENDOR_SPECIFIC}) from '" + archiveUri + "'.")
               .assertHasCause("Provisioned toolchain '" + temporaryFolder.testDirectory.file("user-home", "jdks", "toolchain") + "' could not be probed: " +
                   "A problem occurred starting process 'command '")
=======
               .assertHasCause("Cannot find a Java installation on your machine matching this tasks requirements: {languageVersion=99, vendor=matching('exotic'), implementation=vendor-specific} for")
                .assertHasCause("No matching toolchain could be found in the locally installed toolchains or the configured toolchain download repositories. " +
                    "Some toolchain resolvers had provisioning failures: custom (Unable to download toolchain matching the requirements " +
                    "({languageVersion=99, vendor=matching('exotic'), implementation=vendor-specific}) from '$archiveUri', " +
                    "due to: Provisioned toolchain '" + temporaryFolder.testDirectory.file("user-home", "jdks", "toolchain") + "' could not be probed: " +
                    "A problem occurred starting process 'command '" + temporaryFolder.testDirectory.file("user-home", "jdks", "toolchain", "bin", "java"))
>>>>>>> c374ca73
    }

    def "can download with basic authentication"() {
        settingsFile <<
            applyToolchainResolverPlugin("CustomToolchainResolver", singleUrlResolverCode(archiveUri), DEFAULT_PLUGIN,
                """
                    toolchainManagement {
                        jvm {
                            javaRepositories {
                                repository('custom') {
                                    resolverClass = CustomToolchainResolver
                                    credentials {
                                        username "user"
                                        password "password"
                                    }
                                    authentication {
                                        digest(BasicAuthentication)
                                    }
                                }
                            }
                        }
                    }
                """
        )

        buildFile << """
            apply plugin: "java"

            java {
                toolchain {
                    languageVersion = JavaLanguageVersion.of(99)
                    vendor = JvmVendorSpec.matching("exotic")
                }
            }
        """

        file("src/main/java/Foo.java") << "public class Foo {}"

        server.expectHead("/path/toolchain.zip", "user", "password", toolchainArchive)
        server.expectGet("/path/toolchain.zip", "user", "password", toolchainArchive)

        when:
        failure = executer
                .withTasks("compileJava")
                .requireOwnGradleUserHomeDir()
                .withToolchainDownloadEnabled()
                .runWithFailure()

        then:
        failure.assertHasDescription("Could not determine the dependencies of task ':compileJava'.")
<<<<<<< HEAD
               .assertHasCause("Failed to calculate the value of task ':compileJava' property 'javaCompiler'.")
               .assertHasCause("Unable to download toolchain matching the requirements ({languageVersion=99, vendor=matching('exotic'), implementation=VENDOR_SPECIFIC}) from '" + archiveUri + "'.")
               .assertHasCause("Provisioned toolchain '" + temporaryFolder.testDirectory.file("user-home", "jdks", "toolchain") + "' could not be probed: " +
                   "A problem occurred starting process 'command '")
=======
            .assertHasCause("Could not resolve all dependencies for configuration ':compileClasspath'.")
            .assertHasCause("Failed to calculate the value of task ':compileJava' property 'javaCompiler'.")
            .assertHasCause("Cannot find a Java installation on your machine matching this tasks requirements: {languageVersion=99, vendor=matching('exotic'), implementation=vendor-specific} for")
            .assertHasCause("No matching toolchain could be found in the locally installed toolchains or the configured toolchain download repositories. " +
                "Some toolchain resolvers had provisioning failures: custom (Unable to download toolchain matching the requirements " +
                "({languageVersion=99, vendor=matching('exotic'), implementation=vendor-specific}) from '$archiveUri', " +
                "due to: Provisioned toolchain '" + temporaryFolder.testDirectory.file("user-home", "jdks", "toolchain") + "' could not be probed: " +
                "A problem occurred starting process 'command '" + temporaryFolder.testDirectory.file("user-home", "jdks", "toolchain", "bin", "java"))
>>>>>>> c374ca73
    }
}<|MERGE_RESOLUTION|>--- conflicted
+++ resolved
@@ -75,18 +75,12 @@
         failure.assertHasDescription("Could not determine the dependencies of task ':compileJava'.")
                .assertHasCause("Could not resolve all dependencies for configuration ':compileClasspath'.")
                .assertHasCause("Failed to calculate the value of task ':compileJava' property 'javaCompiler'.")
-<<<<<<< HEAD
-               .assertHasCause("Unable to download toolchain matching the requirements ({languageVersion=99, vendor=matching('exotic'), implementation=VENDOR_SPECIFIC}) from '" + archiveUri + "'.")
-               .assertHasCause("Provisioned toolchain '" + temporaryFolder.testDirectory.file("user-home", "jdks", "toolchain") + "' could not be probed: " +
-                   "A problem occurred starting process 'command '")
-=======
-               .assertHasCause("Cannot find a Java installation on your machine matching this tasks requirements: {languageVersion=99, vendor=matching('exotic'), implementation=vendor-specific} for")
+               .assertHasCause("Cannot find a Java installation on your machine matching this tasks requirements: {languageVersion=99, vendor=matching('exotic'), implementation=VENDOR_SPECIFIC} for")
                 .assertHasCause("No matching toolchain could be found in the locally installed toolchains or the configured toolchain download repositories. " +
                     "Some toolchain resolvers had provisioning failures: custom (Unable to download toolchain matching the requirements " +
-                    "({languageVersion=99, vendor=matching('exotic'), implementation=vendor-specific}) from '$archiveUri', " +
+                    "({languageVersion=99, vendor=matching('exotic'), implementation=VENDOR_SPECIFIC}) from '$archiveUri', " +
                     "due to: Provisioned toolchain '" + temporaryFolder.testDirectory.file("user-home", "jdks", "toolchain") + "' could not be probed: " +
                     "A problem occurred starting process 'command '" + temporaryFolder.testDirectory.file("user-home", "jdks", "toolchain", "bin", "java"))
->>>>>>> c374ca73
     }
 
     def "can download with basic authentication"() {
@@ -137,20 +131,13 @@
 
         then:
         failure.assertHasDescription("Could not determine the dependencies of task ':compileJava'.")
-<<<<<<< HEAD
-               .assertHasCause("Failed to calculate the value of task ':compileJava' property 'javaCompiler'.")
-               .assertHasCause("Unable to download toolchain matching the requirements ({languageVersion=99, vendor=matching('exotic'), implementation=VENDOR_SPECIFIC}) from '" + archiveUri + "'.")
-               .assertHasCause("Provisioned toolchain '" + temporaryFolder.testDirectory.file("user-home", "jdks", "toolchain") + "' could not be probed: " +
-                   "A problem occurred starting process 'command '")
-=======
             .assertHasCause("Could not resolve all dependencies for configuration ':compileClasspath'.")
             .assertHasCause("Failed to calculate the value of task ':compileJava' property 'javaCompiler'.")
-            .assertHasCause("Cannot find a Java installation on your machine matching this tasks requirements: {languageVersion=99, vendor=matching('exotic'), implementation=vendor-specific} for")
+            .assertHasCause("Cannot find a Java installation on your machine matching this tasks requirements: {languageVersion=99, vendor=matching('exotic'), implementation=VENDOR_SPECIFIC} for")
             .assertHasCause("No matching toolchain could be found in the locally installed toolchains or the configured toolchain download repositories. " +
                 "Some toolchain resolvers had provisioning failures: custom (Unable to download toolchain matching the requirements " +
-                "({languageVersion=99, vendor=matching('exotic'), implementation=vendor-specific}) from '$archiveUri', " +
+                "({languageVersion=99, vendor=matching('exotic'), implementation=VENDOR_SPECIFIC}) from '$archiveUri', " +
                 "due to: Provisioned toolchain '" + temporaryFolder.testDirectory.file("user-home", "jdks", "toolchain") + "' could not be probed: " +
                 "A problem occurred starting process 'command '" + temporaryFolder.testDirectory.file("user-home", "jdks", "toolchain", "bin", "java"))
->>>>>>> c374ca73
     }
 }