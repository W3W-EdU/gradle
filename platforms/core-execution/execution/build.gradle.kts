plugins {
    id("gradlebuild.distribution.api-java")
}

description = "Execution engine that takes a unit of work and makes it happen"

dependencies {
    api(libs.guava)
    api(libs.jsr305)
    api(libs.slf4jApi)

    api(projects.concurrent)
    api(projects.javaLanguageExtensions)
<<<<<<< HEAD
    compileOnly(libs.errorProneAnnotations)
=======
    api(projects.serialization)
>>>>>>> 685b52fb
    api(project(":base-services"))
    api(project(":build-cache"))
    api(project(":build-cache-base"))
    api(project(":build-cache-spi"))
    api(project(":build-operations"))
    api(project(":core-api"))
    api(project(":files"))
    api(project(":functional"))
    api(project(":hashing"))
    api(project(":model-core"))
    api(project(":persistent-cache"))
    api(project(":problems-api"))
    api(project(":snapshots"))

    implementation(projects.time)
    implementation(project(":logging"))
    implementation(projects.enterpriseOperations) {
        because("Adds generic build operations for the execution engine")
    }

    implementation(libs.commonsLang)
    implementation(libs.commonsIo)

    testImplementation(project(":native"))
    testImplementation(project(":logging"))
    testImplementation(project(":process-services"))
    testImplementation(project(":base-services-groovy"))
    testImplementation(project(":resources"))
    testImplementation(libs.commonsIo)
    testImplementation(testFixtures(projects.serialization))
    testImplementation(testFixtures(project(":base-services")))
    testImplementation(testFixtures(project(":build-operations")))
    testImplementation(testFixtures(project(":file-collections")))
    testImplementation(testFixtures(project(":messaging")))
    testImplementation(testFixtures(project(":snapshots")))
    testImplementation(testFixtures(project(":core")))
    testImplementation(testFixtures(project(":model-core")))

    testFixturesImplementation(libs.guava)
    testFixturesImplementation(project(":base-services"))
    testFixturesImplementation(project(":build-cache"))
    testFixturesImplementation(project(":problems"))
    testFixturesImplementation(project(":snapshots"))

    integTestDistributionRuntimeOnly(project(":distributions-core"))
}<|MERGE_RESOLUTION|>--- conflicted
+++ resolved
@@ -11,11 +11,8 @@
 
     api(projects.concurrent)
     api(projects.javaLanguageExtensions)
-<<<<<<< HEAD
     compileOnly(libs.errorProneAnnotations)
-=======
     api(projects.serialization)
->>>>>>> 685b52fb
     api(project(":base-services"))
     api(project(":build-cache"))
     api(project(":build-cache-base"))
